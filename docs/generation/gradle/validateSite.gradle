// links that are allowed to be http rather than https
def httpLinks = [
    //"http://somedomain.tld/someoptionalpath"
]

// links to exclude from validation (for example because they require authentication)
def excludedLinks = [
    //"http://somedomain.tld/someoptionalpath"
<<<<<<< HEAD
    "https://github.com/apple/servicetalk",
    "https://github.pie.apple.com/servicetalk"
=======
    // Exclude the repo until it's public, otherwise thr 404's fail the validation.
    "https://github.com/apple/servicetalk"
>>>>>>> a63bd2ac
]

configurations {
  nuValidator
}

dependencies {
  nuValidator("nu.validator:validator:$nuValidatorVersion") {
    exclude group: "org.eclipse.jetty"
    exclude group: "javax.servlet"
    exclude group: "commons-fileupload"
  }
}

for (location in ["local", "remote"]) {
  def capitalizedLocation = location.capitalize()
  def buildSiteTask = "build${capitalizedLocation}Site"
  def validateSiteTask = "validate${capitalizedLocation}Site"
  def validateHtmlFilesTask = "validate${capitalizedLocation}HtmlFiles"
  def configureValidateHtmlFilesTask = "configureValidate${capitalizedLocation}HtmlFiles"
  def validateHtmlLinksTask = "validate${capitalizedLocation}HtmlLinks"

  def htmlFiles = fileTree("$buildDir/$location").matching { include "**/*.html" }

  task(validateSiteTask) {
    dependsOn validateHtmlFilesTask, validateHtmlLinksTask
  }

  task(configureValidateHtmlFilesTask) {
    doLast {
      tasks[validateHtmlFilesTask].args htmlFiles
    }
  }

  task(validateHtmlFilesTask, type: JavaExec) {
    dependsOn(configureValidateHtmlFilesTask, buildSiteTask)

    def outputFile = file("$buildDir/report/validateHtmlFiles/result.txt")

    inputs.files htmlFiles
    outputs.file outputFile

    classpath = configurations.nuValidator
    main = "nu.validator.client.SimpleCommandLineValidator"
    args "--skip-non-html" // --also-check-css doesn't work (still checks css as html), so limit to html files
    args "--filterpattern", '(.*)Consider adding “lang=(.*)'
    args "--filterpattern", '(.*)Consider adding a “lang” attribute(.*)'

    // for debugging
    // args "--verbose"

    // write a basic result file s.t. gradle can consider task up-to-date
    // writing a result file in case validation fails is not easily possible with JavaExec, but also not strictly necessary
    doFirst { delete(outputFile) }
    doLast { outputFile.text = "Success." }
  }

  task(validateHtmlLinksTask) {
    dependsOn(buildSiteTask)

    def outputDir = file("$buildDir/report/validateHtmlLinks")

    inputs.files htmlFiles
    outputs.dir outputDir

    doLast {
      def executor = java.util.concurrent.Executors.newFixedThreadPool(10)
      def errors = new java.util.concurrent.ConcurrentLinkedQueue()
      def seenLinks = new HashSet()

      try {
        // only validate links of latest version because we can't fix links of older versions
        for (htmlFile in htmlFiles) {
          if (htmlFile.toString().endsWith("404.html")) {
            continue;
          }
          def htmlText = htmlFile.getText("UTF-8")
          def unresolvedXrefs = htmlText.findAll(/xref:\S*/)
          for (xref in unresolvedXrefs) {
            errors.add("$htmlFile: Unresolved Antora xref: $xref")
          }
          def unresolvedTemplateExprs = htmlText.findAll(/\{\{.*\}\}/)
          for (expr in unresolvedTemplateExprs) {
            errors.add("$htmlFile: Unresolved Handlebars expression: $expr")
          }
          def htmlDoc = Jsoup.parse(htmlText, "UTF-8")
          def links = htmlDoc.select("a")
          for (link in links) {
            def href = link.attributes().get("href")

            if (excludedLinks.any { href.startsWith(it) }) {
              continue
            }

            // check each link just once
            if (!seenLinks.add(href)) {
              continue
            }

            def uri
            try {
              uri = new URI(href)
            } catch (URISyntaxException e) {
              errors.add("$htmlFile: Invalid link URL: $link (Error message: $e.message)")
              continue
            }
            if (uri.scheme == null) {
              if (href == "" || href == "#") {
                def id = link.attributes().get("id")
                if (!id) {
                  errors.add("$htmlFile: Empty href in link: $link")
                }
              } else if (uri.path != null && uri.path != "") {
                def targetUri
                if (!uri.fragment || uri.fragment.isEmpty()) {
                  targetUri = htmlFile.toURI().resolve(href)
                } else {
                  def fragmentBegin = href.indexOf('#')
                  targetUri = htmlFile.toURI().resolve(href.substring(0, fragmentBegin))
                }
                def file = new File(targetUri)
                if (!file.exists()) {
                  errors.add("$htmlFile: Dangling link: $link")
                }
              } else {
                assert uri.fragment != null
                def linkTarget = htmlDoc.getElementById(uri.fragment)
                if (linkTarget == null) {
                  errors.add("$htmlFile: Dangling link: $link")
                }
              }
            } else if (uri.scheme == "mailto") {
              // not validated
            } else if (uri.scheme == "https" || uri.scheme == "http" && httpLinks.any {
              uri.toString().startsWith(it)
            }) {
              // capture values because variables will change while executor is running
              final submittedUri = uri
              final submittedHref = href
              final submittedHtmlFile = htmlFile

              executor.submit {
                // project.debug() can't be used from non-gradle thread (drops subsequent output)
                // so stick to println() for debugging
                // println("Validating external link `$submittedHref`.")
                def conn = submittedUri.toURL().openConnection()
                conn.requestMethod = "HEAD"
                conn.instanceFollowRedirects = true
                try {
                  conn.connect()
                  def responseCode = conn.responseCode
                  if (responseCode != 200 &&
                      responseCode != 403/* github auth */ &&
                      responseCode != 429 /* github rate limiting */) {
                    errors.add("$submittedHtmlFile: Unexpected HTTP status code `$responseCode` for external link `$submittedHref`.")
                  }
                } catch (IOException e) {
                  println("Ignoring I/O error for external link `$submittedHref`. (Error message: $e.message)")
                } finally {
                  conn.disconnect()
                }
              }
            } else if (uri.scheme == "file" && !isReleaseBuild || link.text() == "Edit this Page") {
              // 'file:' links are allowed in dev builds, and locally built (for testing) release builds may still
              // reference 'file:' links in the 'Edit this Page' links.
              def file
              if (!uri.fragment || uri.fragment.isEmpty()) {
                file = new File(uri)
              } else {
                def fragmentBegin = href.indexOf('#')
                file = new File(new URI(href.substring(0, fragmentBegin)))
              }
              if (!file.exists() && link.text() != "Edit this Page") {
                errors.add("$htmlFile: Dangling link: $link")
              }
            } else {
              errors.add("$htmlFile: Unexpected URL protocol `$uri.scheme` in: $link")
            }
          }
        }
      } catch (Exception e) {
        e.printStackTrace()
      } finally {
        executor.shutdown()
        executor.awaitTermination(1, java.util.concurrent.TimeUnit.MINUTES)
      }

      if (!errors.isEmpty()) {
        throw new GradleException(errors.join("\n"))
      } else {
        // gradle up-to-date check needs some file output
        outputDir.mkdirs()
      }
    }
  }
}<|MERGE_RESOLUTION|>--- conflicted
+++ resolved
@@ -6,13 +6,8 @@
 // links to exclude from validation (for example because they require authentication)
 def excludedLinks = [
     //"http://somedomain.tld/someoptionalpath"
-<<<<<<< HEAD
     "https://github.com/apple/servicetalk",
     "https://github.pie.apple.com/servicetalk"
-=======
-    // Exclude the repo until it's public, otherwise thr 404's fail the validation.
-    "https://github.com/apple/servicetalk"
->>>>>>> a63bd2ac
 ]
 
 configurations {
