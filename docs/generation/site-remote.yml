--- conflicted
+++ resolved
@@ -10,56 +10,33 @@
   # TODO: Need to configure authentication to be able to use remote URLs:
   # https://docs.antora.org/antora/2.0/whats-new/#goodbye-ssh-hello-git-credentials
   sources:
-<<<<<<< HEAD
     - url: https://github.pie.apple.com/servicetalk/servicetalk.git
       branches: internal-master
+      tags: [0.15.0-docfix]
       start_path: docs
     - url: https://github.pie.apple.com/servicetalk/servicetalk.git
       branches: internal-master
+      tags: [0.15.0-docfix]
       start_path: servicetalk-examples/docs
     - url: https://github.pie.apple.com/servicetalk/servicetalk.git
       branches: internal-master
+      tags: [0.15.0-docfix]
       start_path: servicetalk-http-api/docs
     - url: https://github.pie.apple.com/servicetalk/servicetalk.git
       branches: internal-master
+      tags: [0.15.0-docfix]
       start_path: servicetalk-http-router-jersey/docs
     - url: https://github.pie.apple.com/servicetalk/servicetalk.git
       branches: internal-master
+      tags: [0.15.0-docfix]
       start_path: servicetalk-http-security-jersey/docs
     - url: https://github.pie.apple.com/servicetalk/servicetalk.git
       branches: internal-master
+      tags: [0.15.0-docfix]
       start_path: servicetalk-concurrent-api/docs
     - url: https://github.pie.apple.com/servicetalk/servicetalk.git
       branches: internal-master
-=======
-    - url: https://github.com/apple/servicetalk.git
-      branches: master
-      tags: [0.15.0]
-      start_path: docs
-    - url: https://github.com/apple/servicetalk.git
-      branches: master
-      tags: [0.15.0]
-      start_path: servicetalk-examples/docs
-    - url: https://github.com/apple/servicetalk.git
-      branches: master
-      tags: [0.15.0]
-      start_path: servicetalk-http-api/docs
-    - url: https://github.com/apple/servicetalk.git
-      branches: master
-      tags: [0.15.0]
-      start_path: servicetalk-http-router-jersey/docs
-    - url: https://github.com/apple/servicetalk.git
-      branches: master
-      tags: [0.15.0]
-      start_path: servicetalk-http-security-jersey/docs
-    - url: https://github.com/apple/servicetalk.git
-      branches: master
-      tags: [0.15.0]
-      start_path: servicetalk-concurrent-api/docs
-    - url: https://github.com/apple/servicetalk.git
-      branches: master
-      tags: [0.15.0]
->>>>>>> 2ab867b6
+      tags: [0.15.0-docfix]
       start_path: servicetalk-data-jackson-jersey/docs
 asciidoc:
   attributes:
